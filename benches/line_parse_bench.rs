--- conflicted
+++ resolved
@@ -68,16 +68,16 @@
 }
 
 pub fn criterion_benchmark(c: &mut Criterion) {
-    // let daterange_str = r#"#EXT-X-DATERANGE:ID="0x30-5-1749409044",START-DATE="2025-06-08T18:57:25Z",PLANNED-DURATION=60.000,SCTE35-OUT=0xfc303e0000000000000000b00506fe2587ed930028022643554549000000057fff00005265c00e1270636b5f455030333638373336353030313230010c6ad0769a"#;
-    // let daterange_opt = ParsingOptionsBuilder::new()
-    //     .with_parsing_for_all_tags()
-    //     .build();
+    let daterange_str = r#"#EXT-X-DATERANGE:ID="0x30-5-1749409044",START-DATE="2025-06-08T18:57:25Z",PLANNED-DURATION=60.000,SCTE35-OUT=0xfc303e0000000000000000b00506fe2587ed930028022643554549000000057fff00005265c00e1270636b5f455030333638373336353030313230010c6ad0769a"#;
+    let daterange_opt = ParsingOptionsBuilder::new()
+        .with_parsing_for_all_tags()
+        .build();
 
-    // // Benchmark our own parsing of EXT-X-DATERANGE
-    // assert!(line::parse(daterange_str, &daterange_opt).is_ok());
-    // c.bench_function("Bench EXT-X-DATERANGE", |b| {
-    //     b.iter(|| line::parse(daterange_str, &daterange_opt));
-    // });
+    // Benchmark our own parsing of EXT-X-DATERANGE
+    assert!(line::parse(daterange_str, &daterange_opt).is_ok());
+    c.bench_function("Bench EXT-X-DATERANGE", |b| {
+        b.iter(|| line::parse(daterange_str, &daterange_opt));
+    });
 
     // Check some longer parsing of a whole manifest, once with all tags parsing bench, and once
     // no tag parsing, to compare the performance difference.
@@ -89,19 +89,6 @@
     for line in playlist_lines {
         assert!(line::parse(line, &playlist_all_tags_parse_options).is_ok());
         assert!(line::parse(line, &playlist_no_tags_parse_options).is_ok());
-    }
-    // Validate hls_m3u8 works as expected
-    let playlist = hls_m3u8::MediaPlaylist::try_from(LONG_MEDIA_PLAYLIST).unwrap();
-    assert_eq!(4, playlist.target_duration.as_secs());
-    assert_eq!(541647, playlist.media_sequence);
-    // Validate m3u8-rs works as expected
-    let (_, playlist) = m3u8_rs::parse_playlist(LONG_MEDIA_PLAYLIST.as_bytes()).unwrap();
-    match playlist {
-        m3u8_rs::Playlist::MasterPlaylist(_) => panic!("Not a multivariant playlist"),
-        m3u8_rs::Playlist::MediaPlaylist(playlist) => {
-            assert_eq!(4, playlist.target_duration);
-            assert_eq!(541647, playlist.media_sequence);
-        }
     }
     // no write benches
     reader_bench!(
@@ -118,81 +105,6 @@
         playlist_no_tags_parse_options,
         from_str
     );
-<<<<<<< HEAD
-    // Quick test against competition
-    c.bench_function("Large playlist, using hls_m3u8, no writing", |b| {
-        b.iter(|| {
-            let _ = black_box(
-                hls_m3u8::MediaPlaylist::try_from(black_box(LONG_MEDIA_PLAYLIST)).unwrap(),
-            );
-        });
-    });
-    c.bench_function("Large playlist, using m3u8-rs, no writing", |b| {
-        b.iter(|| {
-            let _ = black_box(
-                m3u8_rs::parse_playlist(black_box(LONG_MEDIA_PLAYLIST.as_bytes())).unwrap(),
-            );
-        });
-    });
-    // reader_bench!(
-    //     NO_WRITE,
-    //     c,
-    //     "Large playlist, all tags, using Reader::from_reader, no writing",
-    //     playlist_all_tags_parse_options,
-    //     from_reader[as_bytes]
-    // );
-    // reader_bench!(
-    //     NO_WRITE,
-    //     c,
-    //     "Large playlist, no tags, using Reader::from_reader, no writing",
-    //     playlist_no_tags_parse_options,
-    //     from_reader[as_bytes]
-    // );
-    // // from_str benches
-    // reader_bench!(
-    //     c,
-    //     "Large playlist, all tags, Reader::from_str and Writer, no mutation",
-    //     playlist_all_tags_parse_options,
-    //     from_str,
-    //     NO_MUTATE
-    // );
-    // reader_bench!(
-    //     c,
-    //     "Large playlist, all tags, Reader::from_str and Writer, mutation on EXTINF",
-    //     playlist_all_tags_parse_options,
-    //     from_str,
-    //     MUTATE
-    // );
-    // reader_bench!(
-    //     c,
-    //     "Large playlist, no tags, Reader::from_str and Writer, no mutation",
-    //     playlist_no_tags_parse_options,
-    //     from_str,
-    //     NO_MUTATE
-    // );
-    // // try_from_reader benches
-    // reader_bench!(
-    //     c,
-    //     "Large playlist, all tags, Reader::from_reader and Writer, no mutation",
-    //     playlist_all_tags_parse_options,
-    //     from_reader[as_bytes],
-    //     NO_MUTATE
-    // );
-    // reader_bench!(
-    //     c,
-    //     "Large playlist, all tags, Reader::from_reader and Writer, mutation on EXTINF",
-    //     playlist_all_tags_parse_options,
-    //     from_reader[as_bytes],
-    //     MUTATE
-    // );
-    // reader_bench!(
-    //     c,
-    //     "Large playlist, no tags, Reader::from_reader and Writer, no mutation",
-    //     playlist_no_tags_parse_options,
-    //     from_reader[as_bytes],
-    //     NO_MUTATE
-    // );
-=======
     reader_bench!(
         NO_WRITE,
         c,
@@ -251,7 +163,6 @@
         from_bytes[as_bytes],
         NO_MUTATE
     );
->>>>>>> 613f79ff
 }
 
 criterion_group!(benches, criterion_benchmark);
